--- conflicted
+++ resolved
@@ -48,36 +48,25 @@
   public ArrayList<Page> insertTuple(TransactionId tid, Tuple t)
     throws DbException, IOException, TransactionAbortedException;
 
-<<<<<<< HEAD
   /**
-   * Removes the specifed tuple from the file on behalf of the specified
+   * Removes the specified tuple from the file on behalf of the specified
    * transaction.
    *
    * This method will acquire a lock on the affected pages of the file, and
    * may block until the lock can be acquired.
    *
+   * @param tid The transaction performing the update.
+   *
+   * @param t The tuple to delete. This tuple should be updated to reflect that
+   * it is no longer stored on any page.
+   *
+   * @return An ArrayList contain the pages that were modified
+   *
    * @throws DbException If the tuple cannot be deleted or is not a member
    * of the file.
    */
-  public Page deleteTuple(TransactionId tid, Tuple t)
-    throws DbException, TransactionAbortedException;
-=======
-    /**
-     * Removes the specified tuple from the file on behalf of the specified
-     * transaction.
-     * This method will acquire a lock on the affected pages of the file, and
-     * may block until the lock can be acquired.
-     *
-     * @param tid The transaction performing the update
-     * @param t The tuple to delete.  This tuple should be updated to reflect that
-     *          it is no longer stored on any page.
-     * @return An ArrayList contain the pages that were modified
-     * @throws DbException if the tuple cannot be deleted or is not a member
-     *   of the file
-     */
-    public ArrayList<Page> deleteTuple(TransactionId tid, Tuple t)
-        throws DbException, IOException, TransactionAbortedException;
->>>>>>> bb659637
+  public ArrayList<Page> deleteTuple(TransactionId tid, Tuple t)
+    throws DbException, IOException, TransactionAbortedException;
 
   /**
    * Returns an iterator over all the tuples stored in this DbFile. The
